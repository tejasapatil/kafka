--- conflicted
+++ resolved
@@ -114,13 +114,9 @@
   val logIndexIntervalBytes = props.getIntInRange("log.index.interval.bytes", 4096, (0, Int.MaxValue))
 
   /* the number of messages accumulated on a log partition before messages are flushed to disk */
-<<<<<<< HEAD
-  val flushInterval = props.getIntInRange("log.flush.interval", 500, (1, Int.MaxValue))
-  
+  val logFlushIntervalMessages = props.getIntInRange("log.flush.interval.messages", 500, (1, Int.MaxValue))
+
   val logDeleteDelayMs = props.getLongInRange("log.segment.delete.delay.ms", 60000, (0, Long.MaxValue))
-=======
-  val logFlushIntervalMessages = props.getIntInRange("log.flush.interval.messages", 500, (1, Int.MaxValue))
->>>>>>> a4095319
 
   /* the maximum time in ms that a message in selected topics is kept in memory before flushed to disk, e.g., topic1:3000,topic2: 6000  */
   val logFlushIntervalMsPerTopicMap = props.getMap("log.flush.interval.ms.per.topic", _.toInt > 0).mapValues(_.toInt)
